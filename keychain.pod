--- conflicted
+++ resolved
@@ -637,8 +637,4 @@
 Keychain was created and is currently maintained by Daniel Robbins. If you need
 to report a bug or request an enhancement, please report it to the GitHub
 project page at L<https://github.com/funtoo/keychain>.  For more information
-<<<<<<< HEAD
-about keychain, please visit L<http://www.funtoo.org/Funtoo:Keychain>.
-=======
-about keychain, please visit L<https://www.funtoo.org/FuntoO:Keychain>.
->>>>>>> 8f8655cf
+about keychain, please visit L<https://www.funtoo.org/Funtoo:Keychain>.